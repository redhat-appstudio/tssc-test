--- conflicted
+++ resolved
@@ -16,14 +16,7 @@
         "test:ui-interactive": "ENABLE_E2E_TESTS=false ENABLE_UI_TESTS=true playwright test --ui",
         "test:all": "npm run generate-config && ENABLE_E2E_TESTS=true ENABLE_UI_TESTS=true playwright test",
         "test:report": "playwright show-report",
-<<<<<<< HEAD
-        "pretest": "npm run validate",
         "test:tssc": "npm run generate-config && ENABLE_E2E_TESTS=true ENABLE_UI_TESTS=false playwright test"
-=======
-        "test:tssc": "playwright test tests/tssc/full_workflow.test.ts",
-        "test:ui": "UI_TEST=true playwright test --project=ui-*",
-        "test:ui-interactive": "UI_TEST=true playwright test --ui --project=ui-*"
->>>>>>> 2d4e8435
     },
     "keywords": [
         "typescript",
