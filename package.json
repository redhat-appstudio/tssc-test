{
    "name": "tssc-test",
    "version": "1.0.0",
    "description": "TSSC Test is a testing framework for TSSC API using Playwright and TypeScript.",
    "scripts": {
        "lint": "eslint \"src/**/*.ts\" \"tests/**/*.ts\"",
        "lint:fix": "eslint \"src/**/*.ts\" \"tests/**/*.ts\" --fix",
        "format": "prettier --write \"src/**/*.ts\" \"tests/**/*.ts\" \"*.json\" \"*.js\" \"*.md\"",
        "format:check": "prettier --check \"src/**/*.ts\" \"tests/**/*.ts\" \"*.json\" \"*.js\" \"*.md\"",
        "type-check": "tsc --noEmit",
        "validate": "npm run type-check && npm run lint && npm run format:check",
        "generate-config": "npx ts-node scripts/generateProjectConfig.ts",
        "test": "npm run generate-config && playwright test",
        "test:e2e": "TESTPLAN_NAME=backend-tests npm run generate-config && JUNIT_OUTPUT_FILE=test-results/devlake-backend-e2e.junit playwright test",
        "test:ui": "TESTPLAN_NAME=ui-tests JUNIT_OUTPUT_FILE=test-results/devlake-frontend-e2e.junit  playwright test",
        "test:ui-interactive": "TESTPLAN_NAME=ui-tests playwright test --ui",
        "test:all": "TESTPLAN_NAME=backend-tests npm run generate-config &&  playwright test && TESTPLAN_NAME=ui-tests playwright test",
        "test:report": "playwright show-report"
    },
    "keywords": [
        "typescript",
        "playwright",
        "testing",
        "api",
        "e2e"
    ],
    "author": "TSSC Team",
    "license": "Apache-2.0",
    "dependencies": {
        "@gitbeaker/rest": "^43.0.0",
        "@janus-idp/shared-react": "^2.18.0",
        "@types/async-retry": "^1.4.9",
        "async-retry": "^1.3.3",
        "p-retry": "^7.0.0",
        "sodium-native": "^5.0.6"
    },
    "overrides": {
        "ansi-regex": "^6.0.1 <=6.2.2"
    },
    "devDependencies": {
        "@backstage/plugin-scaffolder-react": "^1.18.0",
        "@kubernetes/client-node": "^1.3.0",
        "@octokit/plugin-retry": "^8.0.1",
        "@octokit/plugin-throttling": "^11.0.1",
        "@octokit/rest": "^22.0.0",
        "@playwright/test": "^1.54.1",
        "@trivago/prettier-plugin-sort-imports": "^6.0.0",
        "@types/node": "^24.0.14",
        "@types/sodium-native": "^2.3.9",
        "@typescript-eslint/eslint-plugin": "^8.37.0",
        "@typescript-eslint/parser": "^8.37.0",
        "axios": "^1.10.0",
        "dotenv": "^17.2.0",
        "eslint": "^9.0.0",
        "eslint-config-prettier": "^10.1.5",
        "eslint-plugin-prettier": "^5.5.1",
<<<<<<< HEAD
        "glob": "^12.0.0",
=======
        "glob": "^13.0.0",
>>>>>>> 9352c031
        "nock": "^14.0.5",
        "otplib": "^12.0.1",
        "pino": "^10.0.0",
        "pino-pretty": "^13.0.0",
        "prettier": "^3.6.2",
        "rimraf": "^6.0.1",
        "ts-node": "^10.9.2",
        "typescript": "^5.8.3"
    },
    "engines": {
        "node": ">=18.0.0",
        "npm": ">=8.0.0"
    }
}<|MERGE_RESOLUTION|>--- conflicted
+++ resolved
@@ -54,11 +54,7 @@
         "eslint": "^9.0.0",
         "eslint-config-prettier": "^10.1.5",
         "eslint-plugin-prettier": "^5.5.1",
-<<<<<<< HEAD
-        "glob": "^12.0.0",
-=======
         "glob": "^13.0.0",
->>>>>>> 9352c031
         "nock": "^14.0.5",
         "otplib": "^12.0.1",
         "pino": "^10.0.0",
