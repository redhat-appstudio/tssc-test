{
<<<<<<< HEAD
"testPlans": [
    {
      "name": "e2e-tests",
      "templates": ["go"],
      "tssc": [{
        "git": "github",
        "ci": "tekton",
        "registry": "quay",
        "tpa": "remote",
        "acs": "remote"
      },
      {
        "git": "gitlab",
        "ci": "tekton",
        "registry": "nexus",
        "tpa": "remote",
        "acs": "remote"
      },
      {
        "git": "gitlab",
        "ci": "gitlabci",
        "registry": "quay",
        "tpa": "remote",
        "acs": "remote"
      },
      {
        "git": "github",
        "ci": "githubactions",
        "registry": "artifactory",
        "tpa": "remote",
        "acs": "remote"
      },
      {
        "git": "bitbucket",
        "ci": "tekton",
        "registry": "quay",
        "tpa": "remote",
        "acs": "remote"
      },
      {
        "git": "github",
        "ci": "azure",
        "registry": "quay",
        "tpa": "remote",
        "acs": "remote"
      }],
      "tests": ["tssc/full_workflow.test.ts"]
    },
    {
      "name": "import-tests",
      "templates": ["go"],
      "tssc": [
        {
=======
  "testPlans": [
      {
        "name": "backend-tests",
        "templates": ["go"],
        "tssc": [{
>>>>>>> b067f423
          "git": "github",
          "ci": "tekton",
          "registry": "quay",
          "tpa": "remote",
          "acs": "remote"
<<<<<<< HEAD
        }
      ],
      "tests": ["templates/import_templates.test.ts"]
    }
  ]
}
=======
        },
        {
          "git": "gitlab",
          "ci": "tekton",
          "registry": "nexus",
          "tpa": "remote",
          "acs": "remote"
        },
        {
          "git": "gitlab",
          "ci": "gitlabci",
          "registry": "quay",
          "tpa": "remote",
          "acs": "remote"
        },
        {
          "git": "github",
          "ci": "githubactions",
          "registry": "artifactory",
          "tpa": "remote",
          "acs": "remote"
        },
        {
          "git": "github",
          "ci": "azure",
          "registry": "quay",
          "tpa": "remote",
          "acs": "remote"
        },
        {
          "git": "github",
          "ci": "jenkins",
          "registry": "quay",
          "tpa": "remote",
          "acs": "remote"
        },
        {
          "git": "gitlab",
          "ci": "jenkins",
          "registry": "quay",
          "tpa": "remote",
          "acs": "remote"
        }],
        "tests": ["full_workflow.test.ts"]
      }
    ]
  }
  
>>>>>>> b067f423
<|MERGE_RESOLUTION|>--- conflicted
+++ resolved
@@ -1,78 +1,14 @@
 {
-<<<<<<< HEAD
-"testPlans": [
-    {
-      "name": "e2e-tests",
-      "templates": ["go"],
-      "tssc": [{
-        "git": "github",
-        "ci": "tekton",
-        "registry": "quay",
-        "tpa": "remote",
-        "acs": "remote"
-      },
-      {
-        "git": "gitlab",
-        "ci": "tekton",
-        "registry": "nexus",
-        "tpa": "remote",
-        "acs": "remote"
-      },
-      {
-        "git": "gitlab",
-        "ci": "gitlabci",
-        "registry": "quay",
-        "tpa": "remote",
-        "acs": "remote"
-      },
-      {
-        "git": "github",
-        "ci": "githubactions",
-        "registry": "artifactory",
-        "tpa": "remote",
-        "acs": "remote"
-      },
-      {
-        "git": "bitbucket",
-        "ci": "tekton",
-        "registry": "quay",
-        "tpa": "remote",
-        "acs": "remote"
-      },
-      {
-        "git": "github",
-        "ci": "azure",
-        "registry": "quay",
-        "tpa": "remote",
-        "acs": "remote"
-      }],
-      "tests": ["tssc/full_workflow.test.ts"]
-    },
-    {
-      "name": "import-tests",
-      "templates": ["go"],
-      "tssc": [
-        {
-=======
   "testPlans": [
       {
         "name": "backend-tests",
         "templates": ["go"],
         "tssc": [{
->>>>>>> b067f423
           "git": "github",
           "ci": "tekton",
           "registry": "quay",
           "tpa": "remote",
           "acs": "remote"
-<<<<<<< HEAD
-        }
-      ],
-      "tests": ["templates/import_templates.test.ts"]
-    }
-  ]
-}
-=======
         },
         {
           "git": "gitlab",
@@ -117,8 +53,21 @@
           "acs": "remote"
         }],
         "tests": ["full_workflow.test.ts"]
-      }
+      },
+    {
+      "name": "import-tests",
+      "templates": ["go"],
+      "tssc": [
+        {
+          "git": "github",
+          "ci": "tekton",
+          "registry": "quay",
+          "tpa": "remote",
+          "acs": "remote"
+        }
+      ],
+      "tests": ["templates/import_templates.test.ts"]
+    }
     ]
   }
-  
->>>>>>> b067f423
+  